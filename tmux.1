--- conflicted
+++ resolved
@@ -852,11 +852,7 @@
 With
 .Fl d ,
 the initial size comes from the global
-<<<<<<< HEAD
-.Ar default-size
-=======
 .Ic default-size
->>>>>>> cf6075fb
 option;
 .Fl x
 and
@@ -869,11 +865,7 @@
 or
 .Fl y
 is given, the
-<<<<<<< HEAD
-.Ar default-size
-=======
 .Ic default-size
->>>>>>> cf6075fb
 option is set for the session.
 .Pp
 If run from a terminal, any
@@ -3435,39 +3427,6 @@
 .Sx STYLES
 section.
 .Pp
-<<<<<<< HEAD
-.It Xo Ic Ic window-size
-.Ar largest | Ar smallest | Ar manual
-.Xc
-Configure how
-.Nm
-determines the window size.
-If set to
-.Ar largest ,
-the size of the largest attached session is used; if
-.Ar smallest ,
-the size of the smallest.
-If
-.Ar manual ,
-the size of a new window is set from the
-.Ic default-size
-option and windows are resized automatically.
-See also the
-.Ic resize-window
-command and the
-.Ic aggressive-resize
-option.
-.Pp
-.It Ic window-style Ar style
-Set the default window style.
-For how to specify
-.Ar style ,
-see the
-.Sx STYLES
-section.
-.Pp
-=======
->>>>>>> cf6075fb
 .It Xo Ic window-size
 .Ar largest | Ar smallest | Ar manual
 .Xc
