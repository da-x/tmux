--- conflicted
+++ resolved
@@ -629,21 +629,13 @@
 .Nm
 command, passed with the command and arguments separately, for example:
 .Bd -literal -offset indent
-<<<<<<< HEAD
-bind-key F1 set-window-option synchronize-panes on
-=======
 bind-key F1 set-option status off
->>>>>>> 517d673d
 .Ed
 .Pp
 Or if using
 .Xr sh 1 :
 .Bd -literal -offset indent
-<<<<<<< HEAD
-$ tmux bind-key F1 set-window-option synchronize-panes on
-=======
 $ tmux bind-key F1 set-option status off
->>>>>>> 517d673d
 .Ed
 .Pp
 Multiple commands may be specified together as part of a
@@ -1991,11 +1983,7 @@
 begins mouse resizing (only valid if bound to a mouse key binding, see
 .Sx MOUSE SUPPORT ) .
 .It Xo Ic resize-window
-<<<<<<< HEAD
-.Op Fl aADLUR
-=======
 .Op Fl aADLRU
->>>>>>> 517d673d
 .Op Fl t Ar target-window
 .Op Fl x Ar width
 .Op Fl y Ar height
@@ -2010,30 +1998,11 @@
 .Fl L
 or
 .Fl R ,
-<<<<<<< HEAD
-=======
 or
->>>>>>> 517d673d
 to an absolute size
 with
 .Fl x
 or
-<<<<<<< HEAD
-.Fl y ,
-or to the size of the smallest or largest session (with
-.Fl a
-or
-.Fl A ) .
-The
-.Ar adjustment
-is given in lines or cells (the default is 1).
-.Pp
-This command automatically sets the
-.Ic window-size
-option to
-.Ar manual
-for the window.
-=======
 .Fl y .
 The
 .Ar adjustment
@@ -2045,7 +2014,6 @@
 This command will automatically set
 .Ic window-size
 to manual in the window options.
->>>>>>> 517d673d
 .It Xo Ic respawn-pane
 .Op Fl c Ar start-directory
 .Op Fl k
