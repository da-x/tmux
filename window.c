--- conflicted
+++ resolved
@@ -29,11 +29,6 @@
 #include <termios.h>
 #include <time.h>
 #include <unistd.h>
-<<<<<<< HEAD
-=======
-#include <util.h>
-#include <vis.h>
->>>>>>> 2f04108f
 
 #include "tmux.h"
 
