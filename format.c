--- conflicted
+++ resolved
@@ -754,16 +754,10 @@
 	if (wp == NULL)
 		return (NULL);
 
-<<<<<<< HEAD
 	cwd = osdep_get_cwd(wp->fd);
-	if (cwd != NULL)
-		fe->value = xstrdup(cwd);
-=======
-	cwd = get_proc_cwd(wp->fd);
 	if (cwd == NULL)
 		return (NULL);
 	return (xstrdup(cwd));
->>>>>>> f3931497
 }
 
 /* Callback for history_bytes. */
