/* $OpenBSD$ */

/*
 * Copyright (c) 2007 Nicholas Marriott <nicholas.marriott@gmail.com>
 *
 * Permission to use, copy, modify, and distribute this software for any
 * purpose with or without fee is hereby granted, provided that the above
 * copyright notice and this permission notice appear in all copies.
 *
 * THE SOFTWARE IS PROVIDED "AS IS" AND THE AUTHOR DISCLAIMS ALL WARRANTIES
 * WITH REGARD TO THIS SOFTWARE INCLUDING ALL IMPLIED WARRANTIES OF
 * MERCHANTABILITY AND FITNESS. IN NO EVENT SHALL THE AUTHOR BE LIABLE FOR
 * ANY SPECIAL, DIRECT, INDIRECT, OR CONSEQUENTIAL DAMAGES OR ANY DAMAGES
 * WHATSOEVER RESULTING FROM LOSS OF MIND, USE, DATA OR PROFITS, WHETHER
 * IN AN ACTION OF CONTRACT, NEGLIGENCE OR OTHER TORTIOUS ACTION, ARISING
 * OUT OF OR IN CONNECTION WITH THE USE OR PERFORMANCE OF THIS SOFTWARE.
 */

#include <sys/types.h>
#include <sys/stat.h>
#include <sys/utsname.h>

#include <errno.h>
#include <event.h>
#include <fcntl.h>
#include <langinfo.h>
#include <locale.h>
#include <pwd.h>
#include <signal.h>
#include <stdlib.h>
#include <string.h>
#include <time.h>
#include <unistd.h>

#include "tmux.h"

struct options	*global_options;	/* server options */
struct options	*global_s_options;	/* session options */
struct options	*global_w_options;	/* window options */
struct environ	*global_environ;

struct timeval	 start_time;
const char	*socket_path;
int		 ptm_fd = -1;
const char	*shell_command;

static __dead void	 usage(void);
static char		*make_label(const char *, char **);

static int		 areshell(const char *);
static const char	*getshell(void);

static __dead void
usage(void)
{
	fprintf(stderr,
	    "usage: %s [-2CluvV] [-c shell-command] [-f file] [-L socket-name]\n"
	    "            [-S socket-path] [-T features] [command [flags]]\n",
	    getprogname());
	exit(1);
}

static const char *
getshell(void)
{
	struct passwd	*pw;
	const char	*shell;

	shell = getenv("SHELL");
	if (checkshell(shell))
		return (shell);

	pw = getpwuid(getuid());
	if (pw != NULL && checkshell(pw->pw_shell))
		return (pw->pw_shell);

	return (_PATH_BSHELL);
}

int
checkshell(const char *shell)
{
	if (shell == NULL || *shell != '/')
		return (0);
	if (areshell(shell))
		return (0);
	if (access(shell, X_OK) != 0)
		return (0);
	return (1);
}

static int
areshell(const char *shell)
{
	const char	*progname, *ptr;

	if ((ptr = strrchr(shell, '/')) != NULL)
		ptr++;
	else
		ptr = shell;
	progname = getprogname();
	if (*progname == '-')
		progname++;
	if (strcmp(ptr, progname) == 0)
		return (1);
	return (0);
}

static char *
make_label(const char *label, char **cause)
{
	char		*base, resolved[PATH_MAX], *path, *s;
	struct stat	 sb;
	uid_t		 uid;

	*cause = NULL;

	if (label == NULL)
		label = "default";
	uid = getuid();

	if ((s = getenv("TMUX_TMPDIR")) != NULL && *s != '\0')
		xasprintf(&base, "%s/tmux-%ld", s, (long)uid);
	else
		xasprintf(&base, "%s/tmux-%ld", _PATH_TMP, (long)uid);
	if (realpath(base, resolved) == NULL &&
	    strlcpy(resolved, base, sizeof resolved) >= sizeof resolved) {
		errno = ERANGE;
		free(base);
		goto fail;
	}
	free(base);

	if (mkdir(resolved, S_IRWXU) != 0 && errno != EEXIST)
		goto fail;
	if (lstat(resolved, &sb) != 0)
		goto fail;
	if (!S_ISDIR(sb.st_mode)) {
		errno = ENOTDIR;
		goto fail;
	}
	if (sb.st_uid != uid || (sb.st_mode & S_IRWXO) != 0) {
		errno = EACCES;
		goto fail;
	}
	xasprintf(&path, "%s/%s", resolved, label);
	return (path);

fail:
	xasprintf(cause, "error creating %s (%s)", resolved, strerror(errno));
	return (NULL);
}

void
setblocking(int fd, int state)
{
	int mode;

	if ((mode = fcntl(fd, F_GETFL)) != -1) {
		if (!state)
			mode |= O_NONBLOCK;
		else
			mode &= ~O_NONBLOCK;
		fcntl(fd, F_SETFL, mode);
	}
}

const char *
sig2name(int signo)
{
     static char	s[11];

#ifdef HAVE_SYS_SIGNAME
     if (signo > 0 && signo < NSIG)
	     return (sys_signame[signo]);
#endif
     xsnprintf(s, sizeof s, "%d", signo);
     return (s);
}

const char *
find_cwd(void)
{
	char		 resolved1[PATH_MAX], resolved2[PATH_MAX];
	static char	 cwd[PATH_MAX];
	const char	*pwd;

	if (getcwd(cwd, sizeof cwd) == NULL)
		return (NULL);
	if ((pwd = getenv("PWD")) == NULL || *pwd == '\0')
		return (cwd);

	/*
	 * We want to use PWD so that symbolic links are maintained,
	 * but only if it matches the actual working directory.
	 */
	if (realpath(pwd, resolved1) == NULL)
		return (cwd);
	if (realpath(cwd, resolved2) == NULL)
		return (cwd);
	if (strcmp(resolved1, resolved2) != 0)
		return (cwd);
	return (pwd);
}

const char *
find_home(void)
{
	struct passwd		*pw;
	static const char	*home;

	if (home != NULL)
		return (home);

	home = getenv("HOME");
	if (home == NULL || *home == '\0') {
		pw = getpwuid(getuid());
		if (pw != NULL)
			home = pw->pw_dir;
		else
			home = NULL;
	}

	return (home);
}

const char *
getversion(void)
{
	return TMUX_VERSION;
}

int
main(int argc, char **argv)
{
	char					*path = NULL, *label = NULL;
	char					*cause, **var;
	const char				*s, *shell, *cwd;
	int					 opt, flags = 0, keys;
	int					 feat = 0;
	const struct options_table_entry	*oe;

	if (setlocale(LC_CTYPE, "en_US.UTF-8") == NULL &&
	    setlocale(LC_CTYPE, "C.UTF-8") == NULL) {
		if (setlocale(LC_CTYPE, "") == NULL)
			errx(1, "invalid LC_ALL, LC_CTYPE or LANG");
		s = nl_langinfo(CODESET);
		if (strcasecmp(s, "UTF-8") != 0 && strcasecmp(s, "UTF8") != 0)
			errx(1, "need UTF-8 locale (LC_CTYPE) but have %s", s);
	}

	setlocale(LC_TIME, "");
	tzset();

	if (**argv == '-')
		flags = CLIENT_LOGIN;

	while ((opt = getopt(argc, argv, "2c:Cdf:lL:qS:T:uUvV")) != -1) {
		switch (opt) {
		case '2':
			tty_add_features(&feat, "256", ":,");
			break;
		case 'c':
			shell_command = optarg;
			break;
		case 'C':
			if (flags & CLIENT_CONTROL)
				flags |= CLIENT_CONTROLCONTROL;
			else
				flags |= CLIENT_CONTROL;
			break;
		case 'f':
			set_cfg_file(optarg);
			break;
 		case 'V':
			printf("%s %s\n", getprogname(), getversion());
 			exit(0);
		case 'l':
			flags |= CLIENT_LOGIN;
			break;
		case 'L':
			free(label);
			label = xstrdup(optarg);
			break;
		case 'q':
			break;
		case 'S':
			free(path);
			path = xstrdup(optarg);
			break;
		case 'T':
			tty_add_features(&feat, optarg, ":,");
			break;
		case 'u':
			flags |= CLIENT_UTF8;
			break;
		case 'v':
			log_add_level();
			break;
		default:
			usage();
		}
	}
	argc -= optind;
	argv += optind;

	if (shell_command != NULL && argc != 0)
		usage();

	if ((ptm_fd = getptmfd()) == -1)
		err(1, "getptmfd");
	if (pledge("stdio rpath wpath cpath flock fattr unix getpw sendfd "
	    "recvfd proc exec tty ps", NULL) != 0)
		err(1, "pledge");

	/*
	 * tmux is a UTF-8 terminal, so if TMUX is set, assume UTF-8.
	 * Otherwise, if the user has set LC_ALL, LC_CTYPE or LANG to contain
	 * UTF-8, it is a safe assumption that either they are using a UTF-8
	 * terminal, or if not they know that output from UTF-8-capable
	 * programs may be wrong.
	 */
	if (getenv("TMUX") != NULL)
		flags |= CLIENT_UTF8;
	else {
		s = getenv("LC_ALL");
		if (s == NULL || *s == '\0')
			s = getenv("LC_CTYPE");
		if (s == NULL || *s == '\0')
			s = getenv("LANG");
		if (s == NULL || *s == '\0')
			s = "";
		if (strcasestr(s, "UTF-8") != NULL ||
		    strcasestr(s, "UTF8") != NULL)
			flags |= CLIENT_UTF8;
	}

	global_environ = environ_create();
	for (var = environ; *var != NULL; var++)
		environ_put(global_environ, *var, 0);
	if ((cwd = find_cwd()) != NULL)
		environ_set(global_environ, "PWD", 0, "%s", cwd);

	global_options = options_create(NULL);
	global_s_options = options_create(NULL);
	global_w_options = options_create(NULL);
	for (oe = options_table; oe->name != NULL; oe++) {
		if (oe->scope & OPTIONS_TABLE_SERVER)
			options_default(global_options, oe);
		if (oe->scope & OPTIONS_TABLE_SESSION)
			options_default(global_s_options, oe);
		if (oe->scope & OPTIONS_TABLE_WINDOW)
			options_default(global_w_options, oe);
	}

	/*
	 * The default shell comes from SHELL or from the user's passwd entry
	 * if available.
	 */
	shell = getshell();
	options_set_string(global_s_options, "default-shell", 0, "%s", shell);

	/* Override keys to vi if VISUAL or EDITOR are set. */
	if ((s = getenv("VISUAL")) != NULL || (s = getenv("EDITOR")) != NULL) {
		if (strrchr(s, '/') != NULL)
			s = strrchr(s, '/') + 1;
		if (strstr(s, "vi") != NULL)
			keys = MODEKEY_VI;
		else
			keys = MODEKEY_EMACS;
		options_set_number(global_s_options, "status-keys", keys);
		options_set_number(global_w_options, "mode-keys", keys);
	}

	/*
	 * If socket is specified on the command-line with -S or -L, it is
	 * used. Otherwise, $TMUX is checked and if that fails "default" is
	 * used.
	 */
	if (path == NULL && label == NULL) {
		s = getenv("TMUX");
		if (s != NULL && *s != '\0' && *s != ',') {
			path = xstrdup(s);
			path[strcspn(path, ",")] = '\0';
		}
	}
	if (path == NULL) {
		if ((path = make_label(label, &cause)) == NULL) {
			if (cause != NULL) {
				fprintf(stderr, "%s\n", cause);
				free(cause);
			}
			exit(1);
		}
		flags |= CLIENT_DEFAULTSOCKET;
	}
	socket_path = path;
	free(label);

	/* Pass control to the client. */
<<<<<<< HEAD
	exit(client_main(osdep_event_init(), argc, argv, flags));
=======
	exit(client_main(event_init(), argc, argv, flags, feat));
>>>>>>> 135bb1ed
}<|MERGE_RESOLUTION|>--- conflicted
+++ resolved
@@ -398,9 +398,5 @@
 	free(label);
 
 	/* Pass control to the client. */
-<<<<<<< HEAD
-	exit(client_main(osdep_event_init(), argc, argv, flags));
-=======
 	exit(client_main(event_init(), argc, argv, flags, feat));
->>>>>>> 135bb1ed
 }