/* $OpenBSD$ */

/*
 * Copyright (c) 2007 Nicholas Marriott <nicm@users.sourceforge.net>
 *
 * Permission to use, copy, modify, and distribute this software for any
 * purpose with or without fee is hereby granted, provided that the above
 * copyright notice and this permission notice appear in all copies.
 *
 * THE SOFTWARE IS PROVIDED "AS IS" AND THE AUTHOR DISCLAIMS ALL WARRANTIES
 * WITH REGARD TO THIS SOFTWARE INCLUDING ALL IMPLIED WARRANTIES OF
 * MERCHANTABILITY AND FITNESS. IN NO EVENT SHALL THE AUTHOR BE LIABLE FOR
 * ANY SPECIAL, DIRECT, INDIRECT, OR CONSEQUENTIAL DAMAGES OR ANY DAMAGES
 * WHATSOEVER RESULTING FROM LOSS OF MIND, USE, DATA OR PROFITS, WHETHER
 * IN AN ACTION OF CONTRACT, NEGLIGENCE OR OTHER TORTIOUS ACTION, ARISING
 * OUT OF OR IN CONNECTION WITH THE USE OR PERFORMANCE OF THIS SOFTWARE.
 */

#include <sys/types.h>
#include <sys/stat.h>

#include <errno.h>
#include <event.h>
#include <fcntl.h>
#include <locale.h>
#include <pwd.h>
#include <stdlib.h>
#include <string.h>
#include <unistd.h>

#include "tmux.h"

#if defined(DEBUG) && defined(__OpenBSD__)
extern char	*malloc_options;
#endif

struct options	 global_options;	/* server options */
struct options	 global_s_options;	/* session options */
struct options	 global_w_options;	/* window options */
struct environ	 global_environ;

char		*shell_cmd;
int		 debug_level;
time_t		 start_time;
char		 socket_path[PATH_MAX];

__dead void	 usage(void);
char 		*makesocketpath(const char *);

#ifndef HAVE___PROGNAME
char      *__progname = (char *) "tmux";
#endif

__dead void
usage(void)
{
	fprintf(stderr,
	    "usage: %s [-2CluvV] [-c shell-command] [-f file] [-L socket-name]\n"
	    "            [-S socket-path] [command [flags]]\n",
	    __progname);
	exit(1);
}

void
logfile(const char *name)
{
	char	*path;

	if (debug_level > 0) {
		xasprintf(&path, "tmux-%s-%ld.log", name, (long) getpid());
		log_open(path);
		free(path);
	}
}

const char *
getshell(void)
{
	struct passwd	*pw;
	const char	*shell;

	shell = getenv("SHELL");
	if (checkshell(shell))
		return (shell);

	pw = getpwuid(getuid());
	if (pw != NULL && checkshell(pw->pw_shell))
		return (pw->pw_shell);

	return (_PATH_BSHELL);
}

int
checkshell(const char *shell)
{
	if (shell == NULL || *shell == '\0' || *shell != '/')
		return (0);
	if (areshell(shell))
		return (0);
	if (access(shell, X_OK) != 0)
		return (0);
	return (1);
}

int
areshell(const char *shell)
{
	const char	*progname, *ptr;

	if ((ptr = strrchr(shell, '/')) != NULL)
		ptr++;
	else
		ptr = shell;
	progname = __progname;
	if (*progname == '-')
		progname++;
	if (strcmp(ptr, progname) == 0)
		return (1);
	return (0);
}

char *
makesocketpath(const char *label)
{
	char		base[PATH_MAX], realbase[PATH_MAX], *path, *s;
	struct stat	sb;
	u_int		uid;

	uid = getuid();
	if ((s = getenv("TMUX_TMPDIR")) != NULL && *s != '\0')
		xsnprintf(base, sizeof base, "%s/tmux-%u", s, uid);
	else if ((s = getenv("TMPDIR")) != NULL && *s != '\0')
		xsnprintf(base, sizeof base, "%s/tmux-%u", s, uid);
	else
		xsnprintf(base, sizeof base, "%s/tmux-%u", _PATH_TMP, uid);

	if (mkdir(base, S_IRWXU) != 0 && errno != EEXIST)
		return (NULL);

	if (lstat(base, &sb) != 0)
		return (NULL);
	if (!S_ISDIR(sb.st_mode)) {
		errno = ENOTDIR;
		return (NULL);
	}
	if (sb.st_uid != uid || (sb.st_mode & S_IRWXO) != 0) {
		errno = EACCES;
		return (NULL);
	}

	if (realpath(base, realbase) == NULL)
		strlcpy(realbase, base, sizeof realbase);

	xasprintf(&path, "%s/%s", realbase, label);
	return (path);
}

void
setblocking(int fd, int state)
{
	int mode;

	if ((mode = fcntl(fd, F_GETFL)) != -1) {
		if (!state)
			mode |= O_NONBLOCK;
		else
			mode &= ~O_NONBLOCK;
		fcntl(fd, F_SETFL, mode);
	}
}

const char *
find_home(void)
{
	struct passwd		*pw;
	static const char	*home;

	if (home != NULL)
		return (home);

	home = getenv("HOME");
	if (home == NULL || *home == '\0') {
		pw = getpwuid(getuid());
		if (pw != NULL)
			home = pw->pw_dir;
		else
			home = NULL;
	}

	return (home);
}

int
main(int argc, char **argv)
{
	char	*s, *path, *label, **var, tmp[PATH_MAX];
	int	 opt, flags, keys;

#if defined(DEBUG) && defined(__OpenBSD__)
	malloc_options = (char *) "AFGJPX";
#endif

	setlocale(LC_TIME, "");

	if (**argv == '-')
		flags = CLIENT_LOGIN;
	else
		flags = 0;

	label = path = NULL;
<<<<<<< HEAD
	login_shell = (**argv == '-');
	while ((opt = getopt(argc, argv, "2c:Cdf:lL:qS:uUVv")) != -1) {
=======
	while ((opt = getopt(argc, argv, "2c:Cdf:lL:qS:uUv")) != -1) {
>>>>>>> aceae73b
		switch (opt) {
		case '2':
			flags |= CLIENT_256COLOURS;
			break;
		case 'c':
			free(shell_cmd);
			shell_cmd = xstrdup(optarg);
			break;
		case 'C':
			if (flags & CLIENT_CONTROL)
				flags |= CLIENT_CONTROLCONTROL;
			else
				flags |= CLIENT_CONTROL;
			break;
		case 'V':
			printf("%s %s\n", __progname, VERSION);
			exit(0);
		case 'f':
			set_cfg_file(optarg);
			break;
		case 'l':
			flags |= CLIENT_LOGIN;
			break;
		case 'L':
			free(label);
			label = xstrdup(optarg);
			break;
		case 'q':
			break;
		case 'S':
			free(path);
			path = xstrdup(optarg);
			break;
		case 'u':
			flags |= CLIENT_UTF8;
			break;
		case 'v':
			debug_level++;
			break;
		default:
			usage();
		}
	}
	argc -= optind;
	argv += optind;

	if (shell_cmd != NULL && argc != 0)
		usage();

	if (!(flags & CLIENT_UTF8)) {
		/*
		 * If the user has set whichever of LC_ALL, LC_CTYPE or LANG
		 * exist (in that order) to contain UTF-8, it is a safe
		 * assumption that either they are using a UTF-8 terminal, or
		 * if not they know that output from UTF-8-capable programs may
		 * be wrong.
		 */
		if ((s = getenv("LC_ALL")) == NULL || *s == '\0') {
			if ((s = getenv("LC_CTYPE")) == NULL || *s == '\0')
				s = getenv("LANG");
		}
		if (s != NULL && (strcasestr(s, "UTF-8") != NULL ||
		    strcasestr(s, "UTF8") != NULL))
			flags |= CLIENT_UTF8;
	}

	environ_init(&global_environ);
	for (var = environ; *var != NULL; var++)
		environ_put(&global_environ, *var);
	if (getcwd(tmp, sizeof tmp) != NULL)
		environ_set(&global_environ, "PWD", tmp);

	options_init(&global_options, NULL);
	options_table_populate_tree(server_options_table, &global_options);

	options_init(&global_s_options, NULL);
	options_table_populate_tree(session_options_table, &global_s_options);
	options_set_string(&global_s_options, "default-shell", "%s",
	    getshell());

	options_init(&global_w_options, NULL);
	options_table_populate_tree(window_options_table, &global_w_options);

	/* Enable UTF-8 if the first client is on UTF-8 terminal. */
	if (flags & CLIENT_UTF8) {
		options_set_number(&global_s_options, "status-utf8", 1);
		options_set_number(&global_s_options, "mouse-utf8", 1);
		options_set_number(&global_w_options, "utf8", 1);
	}

	/* Override keys to vi if VISUAL or EDITOR are set. */
	if ((s = getenv("VISUAL")) != NULL || (s = getenv("EDITOR")) != NULL) {
		if (strrchr(s, '/') != NULL)
			s = strrchr(s, '/') + 1;
		if (strstr(s, "vi") != NULL)
			keys = MODEKEY_VI;
		else
			keys = MODEKEY_EMACS;
		options_set_number(&global_s_options, "status-keys", keys);
		options_set_number(&global_w_options, "mode-keys", keys);
	}

	/*
	 * Figure out the socket path. If specified on the command-line with -S
	 * or -L, use it, otherwise try $TMUX or assume -L default.
	 */
	if (path == NULL) {
		/* If no -L, use the environment. */
		if (label == NULL) {
			s = getenv("TMUX");
			if (s != NULL) {
				path = xstrdup(s);
				path[strcspn (path, ",")] = '\0';
				if (*path == '\0') {
					free(path);
					label = xstrdup("default");
				}
			} else
				label = xstrdup("default");
		}

		/* -L or default set. */
		if (label != NULL) {
			if ((path = makesocketpath(label)) == NULL) {
				fprintf(stderr, "can't create socket: %s\n",
				    strerror(errno));
				exit(1);
			}
		}
	}
	free(label);

	if (strlcpy(socket_path, path, sizeof socket_path) >=
	    sizeof socket_path) {
		fprintf(stderr, "socket path too long: %s\n", path);
		exit(1);
	}
	free(path);

#ifdef HAVE_SETPROCTITLE
	/* Set process title. */
	setproctitle("%s (%s)", __progname, socket_path);
#endif

	/* Pass control to the client. */
<<<<<<< HEAD
	ev_base = osdep_event_init();
	exit(client_main(argc, argv, flags));
=======
	exit(client_main(event_init(), argc, argv, flags));
>>>>>>> aceae73b
}<|MERGE_RESOLUTION|>--- conflicted
+++ resolved
@@ -208,12 +208,7 @@
 		flags = 0;
 
 	label = path = NULL;
-<<<<<<< HEAD
-	login_shell = (**argv == '-');
 	while ((opt = getopt(argc, argv, "2c:Cdf:lL:qS:uUVv")) != -1) {
-=======
-	while ((opt = getopt(argc, argv, "2c:Cdf:lL:qS:uUv")) != -1) {
->>>>>>> aceae73b
 		switch (opt) {
 		case '2':
 			flags |= CLIENT_256COLOURS;
@@ -359,10 +354,5 @@
 #endif
 
 	/* Pass control to the client. */
-<<<<<<< HEAD
-	ev_base = osdep_event_init();
-	exit(client_main(argc, argv, flags));
-=======
 	exit(client_main(event_init(), argc, argv, flags));
->>>>>>> aceae73b
 }