--- conflicted
+++ resolved
@@ -188,13 +188,10 @@
 			fatalx("event_reinit failed");
 	}
 
-<<<<<<< HEAD
 	logfile(name);
 
 #ifdef HAVE_SETPROCTITLE
-=======
 	log_open(name);
->>>>>>> ac8678ae
 	setproctitle("%s (%s)", name, socket_path);
 #endif
 
