--- conflicted
+++ resolved
@@ -181,11 +181,7 @@
 		memset(&u, 0, sizeof u);
 
 	log_debug("%s started (%ld): version %s, socket %s, protocol %d", name,
-<<<<<<< HEAD
-	    (long)getpid(), VERSION, socket_path, PROTOCOL_VERSION);
-=======
 	    (long)getpid(), getversion(), socket_path, PROTOCOL_VERSION);
->>>>>>> f165221d
 	log_debug("on %s %s %s; libevent %s (%s)", u.sysname, u.release,
 	    u.version, event_get_version(), event_get_method());
 
